--- conflicted
+++ resolved
@@ -4,6 +4,7 @@
 	"encoding/json"
 	"flag"
 	"fmt"
+	"io"
 	"net/http"
 	"os"
 	"strings"
@@ -359,9 +360,6 @@
 		return "unknown"
 	}
 	logrus.Debugf("Received response: %+v", resp)
-	if err := resp.Body.Close(); err != nil {
-		return "unknown"
-	}
 
 	stateMu.Lock()
 	projectNames[projectId] = obj.Name
@@ -390,7 +388,6 @@
 	urls = append(urls,
 		fmt.Sprintf("https://api.openai.com/v1/organization/api_keys/%s", apiKeyID))
 
-	var name string
 	for _, u := range urls {
 		logrus.Debugf("Fetching api key name: %s", u)
 		req, err := http.NewRequest("GET", u, nil)
@@ -399,37 +396,35 @@
 		}
 		req.Header.Set("Authorization", "Bearer "+e.apiKey)
 
-		resp, err := e.client.Do(req)
-		if err != nil {
-			resp.Body.Close()
-			continue
-		}
-
-		if resp.StatusCode/100 != 2 {
-			resp.Body.Close()
-			continue
-		}
-		var obj APIKey
-		logrus.Debugf("Received response: %+v", resp)
-		if err := json.NewDecoder(resp.Body).Decode(&obj); err != nil {
-			resp.Body.Close()
-			continue
-		}
-		if obj.Name != "" {
-			name = obj.Name
-			break
-		}
-		resp.Body.Close()
-	}
-
-	if name == "" {
-		name = "unknown"
-	}
-
-	stateMu.Lock()
-	apiKeyNames[apiKeyID] = name
-	stateMu.Unlock()
-	return name
+		if name, ok := func() (string, bool) {
+			resp, err := e.client.Do(req)
+			if err != nil {
+				return "", false
+			}
+			defer func() { _ = resp.Body.Close() }()
+
+			if resp.StatusCode < 200 || resp.StatusCode >= 300 {
+				_, _ = io.Copy(io.Discard, resp.Body) // дренируем
+				return "", false
+			}
+
+			var obj APIKey
+			if err := json.NewDecoder(resp.Body).Decode(&obj); err != nil {
+				return "", false
+			}
+			if obj.Name == "" {
+				return "", false
+			}
+			return obj.Name, true
+		}(); ok {
+			stateMu.Lock()
+			apiKeyNames[apiKeyID] = name
+			stateMu.Unlock()
+			return name
+		}
+	}
+
+	return "unknown"
 }
 
 func deref(s *string) string {
@@ -473,9 +468,6 @@
 		}
 		if closeErr != nil {
 			logrus.WithError(closeErr).Warn("failed to close response body")
-		}
-		if err := resp.Body.Close(); err != nil {
-			return fmt.Errorf("failed to close response body: %w", err)
 		}
 		logrus.Debugf("Received response: %+v", resp)
 
@@ -509,6 +501,7 @@
 		}
 		nextPage = out.NextPage
 	}
+
 	return nil
 }
 
@@ -548,14 +541,10 @@
 // Main Function
 
 func main() {
-<<<<<<< HEAD
-	lastScrape = time.Now().Round(time.Minute).Add(-*scrapeInterval).Unix()
-=======
 	flag.Parse()
 	setupLogging()
 
-	lastScrape = time.Now().Round(time.Minute).Add(-time.Minute).Unix()
->>>>>>> 63174e5c
+	lastScrape = time.Now().Round(time.Minute).Add(-*scrapeInterval).Unix()
 	exporter, err := NewExporter()
 	if err != nil {
 		logrus.Fatal(err)
